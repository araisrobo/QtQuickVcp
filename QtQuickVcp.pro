--- conflicted
+++ resolved
@@ -1,5 +1,5 @@
 #Directories
-TOP = /home/mah
+TOP = /home/alexander/projects
 LINUXCNCDIR = $$TOP/linuxcnc
 #PROTOGEN = $$LINUXCNCDIR/src/middleware/generated
 
@@ -19,24 +19,14 @@
 DEPLOYMENTFOLDERS = folder_01
 
 # Additional import path used to resolve QML modules in Creator's code model
-QML_IMPORT_PATH = qml/
+QML_IMPORT_PATH =
 
 # The .cpp file which was generated for your project. Feel free to hack it.
 SOURCES += main.cpp \
     hal/qpin.cpp \
     hal/qcomponent.cpp \
-<<<<<<< HEAD
+    hal/qservice.cpp \
     hal/qservicediscovery.cpp \
-    hal/qservice.cpp
-#    $$LINUXCNCDIR/src/middleware/service-discovery/sdiscover.cc
-
-HEADERS += \
-    hal/qpin.h \
-    hal/qcomponent.h \
-    hal/qservicediscovery.h \
-    hal/qservice.h
-#    $$LINUXCNCDIR/src/middleware/service-discovery/sdiscover.h
-=======
     $$PROTOGEN/canon.pb.cc \
     $$PROTOGEN/emcclass.pb.cc \
     $$PROTOGEN/log.pb.cc \
@@ -52,14 +42,10 @@
     $$PROTOGEN/types.pb.cc \
     $$PROTOGEN/value.pb.cc
 
->>>>>>> 2fa79700
 
 INCLUDEPATH += \
     $$NZMQTDIR/include \
-    $$NZMQTDIR/externals/include \
-    $$LINUXCNCDIR/src/middleware/service-discovery
-
-LIBS += -lzmq -lprotobuf -lnzmqt
+    $$NZMQTDIR/externals/include
 
 android: {
 LIBS += -L$$ZEROMQ_ANDROID_DIR/lib/ \
@@ -72,48 +58,21 @@
 LIBS += -L$$NZMQT_X86_DIR
 }
 
-<<<<<<< HEAD
-# Installation path
-# target.path =
-
-#Protobuf
-include(protobuf.pri)
-PROTOS_IN += $$LINUXCNCDIR/src/middleware/proto/types.proto \
-          $$LINUXCNCDIR/src/middleware/proto/emcclass.proto \
-          $$LINUXCNCDIR/src/middleware/proto/value.proto \
-          $$LINUXCNCDIR/src/middleware/proto/motcmds.proto \
-#          $$LINUXCNCDIR/src/middleware/nanopb/generator/proto/nanopb.proto \
-          $$LINUXCNCDIR/src/middleware/proto/canon.proto \
-          $$LINUXCNCDIR/src/middleware/proto/halrcomp.proto \
-          $$LINUXCNCDIR/src/middleware/proto/halupdate.proto \
-          $$LINUXCNCDIR/src/middleware/proto/log.proto \
-          $$LINUXCNCDIR/src/middleware/proto/object.proto \
-          $$LINUXCNCDIR/src/middleware/proto/rtapi_message.proto \
-          $$LINUXCNCDIR/src/middleware/proto/rtapicommand.proto \
-          $$LINUXCNCDIR/src/middleware/proto/rtmessage.proto \
-          $$LINUXCNCDIR/src/middleware/proto/task.proto \
-          $$LINUXCNCDIR/src/middleware/proto/test.proto \
-          $$LINUXCNCDIR/src/middleware/proto/message.proto
-=======
 LIBS += -lzmq -lnzmqtd -lprotobuf
 
 # Installation path
 # target.path =
 
->>>>>>> 2fa79700
 
 # Please do not modify the following two lines. Required for deployment.
 include(qtquick2controlsapplicationviewer/qtquick2controlsapplicationviewer.pri)
 qtcAddDeployment()
 
-<<<<<<< HEAD
-OTHER_FILES += \
-    qml/StartPage.qml \
-    qml/ViewPage.qml
-=======
 HEADERS += \
     hal/qpin.h \
     hal/qcomponent.h \
+    hal/qservice.h \
+    hal/qservicediscovery.h \
     $$PROTOGEN/canon.pb.h \
     $$PROTOGEN/emcclass.pb.h \
     $$PROTOGEN/log.pb.h \
@@ -127,5 +86,4 @@
     $$PROTOGEN/task.pb.h \
     $$PROTOGEN/test.pb.h \
     $$PROTOGEN/types.pb.h \
-    $$PROTOGEN/value.pb.h
->>>>>>> 2fa79700
+    $$PROTOGEN/value.pb.h