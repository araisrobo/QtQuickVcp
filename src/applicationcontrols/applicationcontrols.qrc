--- conflicted
+++ resolved
@@ -63,12 +63,9 @@
         <file>FeedOverrideAction.qml</file>
         <file>SpindleOverrideAction.qml</file>
         <file>EstopPowerAction.qml</file>
-<<<<<<< HEAD
         <file>EditProgramAction.qml</file>
-=======
         <file>RapidrateHandler.qml</file>
         <file>RapidrateSlider.qml</file>
->>>>>>> c72bbb6a
     </qresource>
     <qresource prefix="/Machinekit/Application/Controls/icons">
         <file alias="process-stop">icons/process-stop.png</file>
