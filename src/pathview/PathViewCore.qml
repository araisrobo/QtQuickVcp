/****************************************************************************
**
** Copyright (C) 2014 Alexander Rössler
** License: LGPL version 2.1
**
** This file is part of QtQuickVcp.
**
** All rights reserved. This program and the accompanying materials
** are made available under the terms of the GNU Lesser General Public License
** (LGPL) version 2.1 which accompanies this distribution, and is available at
** http://www.gnu.org/licenses/lgpl-2.1.html
**
** This library is distributed in the hope that it will be useful,
** but WITHOUT ANY WARRANTY; without even the implied warranty of
** MERCHANTABILITY or FITNESS FOR A PARTICULAR PURPOSE. See the GNU
** Lesser General Public License for more details.
**
** Contributors:
** Alexander Rössler @ The Cool Tool GmbH <mail DOT aroessler AT gmail DOT com>
**
****************************************************************************/

import QtQuick 2.0
import Machinekit.Service 1.0
import Machinekit.PathView 1.0
import Machinekit.Application 1.0

ApplicationItem {
    property alias gcodeProgramModel: gcodeProgramModel
    property alias gcodeProgramLoader: gcodeProgramLoader
<<<<<<< HEAD
    property bool  gcodeEditMode: file === null ? false : file.editMode
=======
    property alias previewClient: previewClient
>>>>>>> c72bbb6a

    property bool _ready: file === null ? false : file.ready
    property bool _previewEnabled: settings.initialized && settings.values.preview.enable

    id: pathViewCore

    on_ReadyChanged: {
        if (_ready) {
            file.onUploadFinished.connect(fileUploadFinished);
            file.onDownloadFinished.connect(fileDownloadFinished);
        }
        else {
            file.onUploadFinished.disconnect(fileUploadFinished);
            file.onDownloadFinished.disconnect(fileDownloadFinished);
        }
    }

    onGcodeEditModeChanged: {
        console.log("PathViewCore.qml: onGcodeEditModeChanged: ", gcodeEditMode);
        console.log("TODO: if edit-mode changed, update gcodePorgramModel");
    }

    function fileUploadFinished() {
        gcodeProgramModel.clear();
        gcodeProgramLoader.load();
        if (_previewEnabled) {
            _executePreview();
        }
    }

    function fileDownloadFinished() {
        gcodeProgramModel.clear();
        gcodeProgramLoader.load();
        if (_previewEnabled) {
            _executePreview();
        }
    }

    on_PreviewEnabledChanged: {
        if (_previewEnabled
            && (file.remoteFilePath !== "")
            && (file.localFilePath !== "")
            && (file.transferState === ApplicationFile.NoTransfer))
        {
            gcodeProgramModel.clearPreview();
            _executePreview();
        }
    }

    function _executePreview() {
        if (file.remoteFilePath.split('.').pop() === 'ngc') {   // only open ngc files
            command.openProgram('preview', file.remoteFilePath);
            command.runProgram('preview', 0);
        }
    }

    function updatePreview() {
        if (file.remoteFilePath !== "") {
            _executePreview();
        }
    }

    function clearPreview() {
        gcodeProgramModel.clearPreview();
    }

    Service {
        id: previewService
        type: "preview"
    }
    Service {
        id: previewStatusService
        type: "previewstatus"
    }

    PreviewClient {
        property bool _connected: false

        id: previewClient
        statusUri: previewStatusService.uri
        previewUri: previewService.uri
        ready: ((previewService.ready && previewStatusService.ready) || _connected)
        model: gcodeProgramModel

        onConnectedChanged: delayTimer.running = true
    }

    Timer { // workaround for binding loop
        id: delayTimer
        interval: 10
        repeat: false
        onTriggered: previewClient._connected = previewClient.connected
    }

    GCodeProgramModel {
        id: gcodeProgramModel
    }

    GCodeProgramLoader {
        id: gcodeProgramLoader
        model: gcodeProgramModel
        localPath: pathViewCore.file.localPath
        remotePath: pathViewCore.file.remotePath
        localFilePath: pathViewCore.file.localFilePath
        onLoadingFailed: console.log("loading file failed: " + localFilePath)
        onError: console.log("ERROR: GCodeProgramLoader: " + message)
    }

    GCodeSync {
        model: gcodeProgramModel
        status: pathViewCore.status
    }
}<|MERGE_RESOLUTION|>--- conflicted
+++ resolved
@@ -28,11 +28,8 @@
 ApplicationItem {
     property alias gcodeProgramModel: gcodeProgramModel
     property alias gcodeProgramLoader: gcodeProgramLoader
-<<<<<<< HEAD
+    property alias previewClient: previewClient
     property bool  gcodeEditMode: file === null ? false : file.editMode
-=======
-    property alias previewClient: previewClient
->>>>>>> c72bbb6a
 
     property bool _ready: file === null ? false : file.ready
     property bool _previewEnabled: settings.initialized && settings.values.preview.enable
