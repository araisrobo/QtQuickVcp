/****************************************************************************
**
** Copyright (C) 2014 Alexander Rössler
** License: LGPL version 2.1
**
** This file is part of QtQuickVcp.
**
** All rights reserved. This program and the accompanying materials
** are made available under the terms of the GNU Lesser General Public License
** (LGPL) version 2.1 which accompanies this distribution, and is available at
** http://www.gnu.org/licenses/lgpl-2.1.html
**
** This library is distributed in the hope that it will be useful,
** but WITHOUT ANY WARRANTY; without even the implied warranty of
** MERCHANTABILITY or FITNESS FOR A PARTICULAR PURPOSE. See the GNU
** Lesser General Public License for more details.
**
** Contributors:
** Alexander Rössler @ The Cool Tool GmbH <mail DOT aroessler AT gmail DOT com>
**
****************************************************************************/

import QtQuick 2.0
import Machinekit.Service 1.0
import Machinekit.PathView 1.0
import Machinekit.Application 1.0

ApplicationItem {
    property alias gcodeProgramModel: gcodeProgramModel
    property alias gcodeProgramLoader: gcodeProgramLoader
    property bool  gcodeEditMode: file === null ? false : file.editMode

    property bool _ready: file === null ? false : file.ready
    property bool _previewEnabled: settings.initialized && settings.values.preview.enable

    id: pathViewCore

    on_ReadyChanged: {
        if (_ready) {
            file.onUploadFinished.connect(fileUploadFinished)
            file.onDownloadFinished.connect(fileDownloadFinished)
        }
    }

    onGcodeEditModeChanged: {
        console.log("PathViewCore.qml: onGcodeEditModeChanged: ", gcodeEditMode);
        console.log("TODO: if edit-mode changed, update gcodePorgramModel");
    }

    function fileUploadFinished() {
        gcodeProgramModel.clear()
        gcodeProgramLoader.load()
        if (_previewEnabled) {
            executePreview()
        }
    }

    function fileDownloadFinished() {
        gcodeProgramModel.clear()
        gcodeProgramLoader.load()
        if (_previewEnabled) {
            executePreview()
        }
    }

    on_PreviewEnabledChanged: {
        if (_previewEnabled
            && (file.remoteFilePath !== "")
            && (file.localFilePath !== "")
            && (file.transferState === ApplicationFile.NoTransfer))
        {
            gcodeProgramModel.clear()
            gcodeProgramLoader.load()
            executePreview()
        }
    }

    function executePreview() {
        if (file.remoteFilePath.split('.').pop() === 'ngc') {   // only open ngc files
            command.openProgram('preview', file.remoteFilePath)
            command.runProgram('preview', 0)
        }
    }

    Service {
        id: previewService
        type: "preview"
    }
    Service {
        id: previewStatusService
        type: "previewstatus"
    }

    PreviewClient {
        property bool _connected: false

        id: previewClient
        statusUri: previewStatusService.uri
        previewUri: previewService.uri
        ready: ((previewService.ready && previewStatusService.ready) || _connected)
        model: gcodeProgramModel
<<<<<<< HEAD
        units: (status.synced && status.config.programUnits) ? status.config.programUnits : PreviewClient.CanonUnitsInch
=======
        units: status.synced ? status.config.linearUnits : PreviewClient.CanonUnitsInch
>>>>>>> 3cb7fd1b

        onConnectedChanged: delayTimer.running = true
    }

    Timer { // workaround for binding loop
        id: delayTimer
        interval: 10
        repeat: false
        onTriggered: previewClient._connected = previewClient.connected
    }

    GCodeProgramModel {
        id: gcodeProgramModel
    }

    GCodeProgramLoader {
        id: gcodeProgramLoader
        model: gcodeProgramModel
        localPath: pathViewCore.file.localPath
        remotePath: pathViewCore.file.remotePath
        localFilePath: pathViewCore.file.localFilePath
        onLoadingFailed: console.log("loading file failed: " + localFilePath)
        onError: console.log("ERROR: GCodeProgramLoader: " + message)
    }

    GCodeSync {
        model: gcodeProgramModel
        status: pathViewCore.status
    }
}<|MERGE_RESOLUTION|>--- conflicted
+++ resolved
@@ -99,11 +99,7 @@
         previewUri: previewService.uri
         ready: ((previewService.ready && previewStatusService.ready) || _connected)
         model: gcodeProgramModel
-<<<<<<< HEAD
-        units: (status.synced && status.config.programUnits) ? status.config.programUnits : PreviewClient.CanonUnitsInch
-=======
         units: status.synced ? status.config.linearUnits : PreviewClient.CanonUnitsInch
->>>>>>> 3cb7fd1b
 
         onConnectedChanged: delayTimer.running = true
     }
